package org.jetbrains.kotlin.backend.common.ir.cfg

//-----------------------------------------------------------------------------//

abstract class Operand(val type: Type) {
    val uses = mutableListOf<Instruction>()                                    // Instructions using this operand.
    val defs = mutableListOf<Instruction>()                                    // Instructions defining this operand.
}

//-----------------------------------------------------------------------------//

class Constant(type: Type, val value: Any): Operand(type) {                    // Operand which value is known at compile time.
    override fun toString() = asString()
}

//-----------------------------------------------------------------------------//

class Variable(type: Type, val name: String): Operand(type) {                  // Operand which value is unknown at compile time.
    override fun toString() = asString()
}

//-----------------------------------------------------------------------------//

<<<<<<< HEAD
abstract class Instruction(
        val uses: List<Operand> = listOf<Operand>(),                            // Operands used by this instruction.
        val defs: List<Variable> = emptyList()                                             // Operands defined by this instruction.
) {
=======
class Instruction(val opcode: Opcode) {
    val uses = mutableListOf<Operand>()                                        // Operands used by this instruction.
    val defs = mutableListOf<Variable>()                                       // Operands defined by this instruction.
>>>>>>> 63423a0f
    override fun toString() = asString()
}

//-----------------------------------------------------------------------------//

class Block(val name: String) {
    val instructions = mutableListOf<Instruction>()
    val predecessors = mutableSetOf<Block>()
    val successors   = mutableSetOf<Block>()
    override fun toString() = name
}

//-----------------------------------------------------------------------------//

class Function(val name: String,
               val returnType: Type     = TypeUnit
) {
    val parameters = mutableListOf<Variable>()
    val enter      = Block("enter")                                            // Enter block of function cfg.

    var maxBlockId    = 0
    var maxVariableId = 0
    override fun toString() = asString()
}

//-----------------------------------------------------------------------------//

class Klass(val name: String) {
<<<<<<< HEAD
    val supers  = mutableListOf<Klass>()                                       // Superclass and interfaces.
    val methods = mutableListOf<Function>()                                    // Methods and property getters/setters.
    val fields  = mutableListOf<Variable>()                                     // Backing fields.

=======
    val supers  = mutableListOf<Klass>()                                                    // Superclass and interfaces.
    val methods = mutableListOf<Function>()                                                 // Methods, constructors and property getters/setters.
    val fields  = mutableListOf<Variable>()                                                 // Backing fields.
>>>>>>> 63423a0f
    override fun toString() = name
}

//-----------------------------------------------------------------------------//

class Ir {
    val functions = mutableMapOf<String, Function>()                           // Functions defined in current compilation module.
    val klasses   = mutableMapOf<String, Klass>()                              // Classes defined in current compilation module.
}<|MERGE_RESOLUTION|>--- conflicted
+++ resolved
@@ -21,16 +21,9 @@
 
 //-----------------------------------------------------------------------------//
 
-<<<<<<< HEAD
-abstract class Instruction(
-        val uses: List<Operand> = listOf<Operand>(),                            // Operands used by this instruction.
-        val defs: List<Variable> = emptyList()                                             // Operands defined by this instruction.
-) {
-=======
-class Instruction(val opcode: Opcode) {
+abstract class Instruction(val opcode: Opcode) {
     val uses = mutableListOf<Operand>()                                        // Operands used by this instruction.
     val defs = mutableListOf<Variable>()                                       // Operands defined by this instruction.
->>>>>>> 63423a0f
     override fun toString() = asString()
 }
 
@@ -59,16 +52,9 @@
 //-----------------------------------------------------------------------------//
 
 class Klass(val name: String) {
-<<<<<<< HEAD
     val supers  = mutableListOf<Klass>()                                       // Superclass and interfaces.
     val methods = mutableListOf<Function>()                                    // Methods and property getters/setters.
     val fields  = mutableListOf<Variable>()                                     // Backing fields.
-
-=======
-    val supers  = mutableListOf<Klass>()                                                    // Superclass and interfaces.
-    val methods = mutableListOf<Function>()                                                 // Methods, constructors and property getters/setters.
-    val fields  = mutableListOf<Variable>()                                                 // Backing fields.
->>>>>>> 63423a0f
     override fun toString() = name
 }
 
